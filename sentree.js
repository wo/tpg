// Unlike Tree objects, SenTrees have their nodes really stored in tree form,
// with a root node and children/parent attributes.  Other than that, the nodes
// are the same Node objects as on Tree Branches.

function SenTree(fvTree, parser) {
    // turns fvTree into a textbook tableau
    this.nodes = [];
    this.isClosed = (fvTree.openBranches.length == 0);
    this.initFormulas = fvTree.prover.initFormulas;
    this.initFormulasNonModal = fvTree.prover.initFormulasNonModal;
    this.initFormulasNNF = fvTree.prover.initFormulasNNF;
    this.fvTree = fvTree;
    this.parser = parser; // parser for entered formulas
    this.fvParser = fvTree.parser; // parser with added symbols used in fvtree

    this.markEndNodesClosed();
    this.transferNodes();
    log(this.toString());
    this.removeUnusedNodes();
    log(this.toString());
    this.replaceFreeVariablesAndSkolemTerms();
    if (parser.isModal) this.modalize();
    this.findComplementaryNodes();
    log(this.toString());
}

SenTree.prototype.markEndNodesClosed = function() {
    for (var i=0; i<this.fvTree.closedBranches.length; i++) {
        var branch = this.fvTree.closedBranches[i]; 
        branch.nodes[branch.nodes.length-1].closedEnd = true;
    }
}

SenTree.prototype.findComplementaryNodes = function() {
    for (var i=0; i<this.fvTree.closedBranches.length; i++) {
        var branch = this.fvTree.closedBranches[i];
        var lastNode = branch.nodes[branch.nodes.length-1];
        while (lastNode.children[0]) lastNode = lastNode.children[0];
        var n1 = lastNode;
        var n2 = lastNode;
        N1LOOP:
        while (n1) {
            // check for node pairs φ, ¬φ:
            while ((n2 = n2.parent)) {
<<<<<<< HEAD
                if (n1.formula.world != n2.formula.world) continue;
=======
>>>>>>> 78052617
                if ((n1.formula.operator == '¬' && n1.formula.sub.string == n2.formula.string)
                    || (n2.formula.operator == '¬' && n2.formula.sub.string == n1.formula.string)) {
                    lastNode.closedBy = [n1, n2];
                    break N1LOOP;
                }
            };
            // check for a node ¬(t=s):
            if (n1.formula.operator == '¬' && n1.formula.sub.predicate == '='
                && n1.formula.sub.terms[0].toString() == n1.formula.sub.terms[1].toString()) {
                lastNode.closedBy = [n1];
                break;
            }
            n1 = n1.parent;
            n2 = lastNode;
        }
        log("complementary nodes: "+n1+", "+n2);
        if (lastNode.closedBy.length == 2 && n1.formula.world != n2.formula.world) {
            lastNode.closedBy = null;
            var addedNode = this.insertRigidIdentity(n1, n2);
        }
    }
}

SenTree.prototype.insertRigidIdentity = function(n1, n2) {
    // In modal trees, a node 'a=b (w)' is regarded as complementary with
    // '¬(a=b) (v)'. We need to insert the missing 'a=b (v)' application of
    // Rigid Identity.
    var identityNode = n1.formula.operator == '¬' ? n2 : n1;
    var negIdentityNode = n1.formula.operator == '¬' ? n1 : n2;
    var targetWorld = negIdentityNode.formula.world;
    var newFormula = new AtomicFormula('=', identityNode.formula.terms);
    newFormula.world = targetWorld;
    var newNode = new Node(newFormula, null, [identityNode]);
    this.makeNode(newNode);
    newNode.parent = n1;
    newNode.children = [];
    n1.closedEnd = false;
    n1.children = [newNode];
    newNode.closedEnd = true;
    newNode.closedBy = [newNode, negIdentityNode];
    newNode.used = true;
    this.nodes.push(newNode);
    return newNode;
}
                                                 
SenTree.prototype.transferNodes = function() {
    // translates the free-variable tableau into sentence tableau and translate
    // all formulas back from negation normal form.
    //
    // If A is a formula and A' its NNF then expanding A' always results in
    // nodes that also correctly expand A, when denormalized. Remember that
    // normalization drives in all negations and converts (bi)conditionals into
    // ~,v,&. For example, |~(BvC)| = |~B|&|~C|. Expanding the NNF leads to |~B|
    // and |~C|. Expanding the original formula ~(BvC) would instead lead to ~B
    // and ~C. So we can construct the senTree by going through each node X on
    // the fvTree, identity the node Y corresponding to X's origin (the node
    // from which X is expanded), expand Y by the senTree rules and mark the
    // result as corresponding to X whenever the result's NNF is X.
    //
    // Exceptions: (1) NNFs remove double negations; so DNE steps have to be
    // reinserted. (2) Biconditionals are replaced by disjunctions of
    // conjunctions in NNF, but the classical senTree rules expand them in one
    // go, so we have to remove the conjunctive formulas.

    log("initializing sentence tableau nodes");

    this.addInitNodes();
    
    // go through all nodes on all branches, denormalize formulas and restore
    // standard order of subformula expansion:
    var branches = this.fvTree.closedBranches.concat(this.fvTree.openBranches);
    for (var b=0; b<branches.length; b++) {
        var par; // here we store the parent node of the present node
        for (var n=0; n<branches[b].nodes.length; n++) {
            var node = branches[b].nodes[n];
            if (node.isSenNode) {
                // node already on sentree
                par = node.swappedWith || node;
                continue;
            }
            // <node> not yet collected, <par> is its (already collected) parent
            log(this.toString());
            par = this.transferNode(node, par);
        }
    }
    // insert double negation elimination steps (best done here, after all alpha
    // steps have been completed):
    for (var i=0; i<this.nodes.length; i++) {
        var node = this.nodes[i];
        if (node.used && node.formula.type == 'doublenegation') {
            var par = node; // par is the node after which we insert the DNE nodes
            while (par.children[0] && par.children[0].expansionStep == par.expansionStep) {
                par = par.children[0];
            }
            this.expandDoubleNegation(node, par);
        }
        if (!node.dneNode) {
            for (var j=0; j<node.fromNodes.length; j++) {
                var from = node.fromNodes[j];
                while (from.dneTo) from = from.dneTo;
                node.fromNodes[j] = from;
            }
        }
    }
}

SenTree.prototype.transferNode = function(node, par) {
    // transfer <node> from fvTree and append it to <par> node on sentree;
    // return next par node.
    //
    // Example: <node> is expanded from ¬(A→(B→C)). In the fvTree, the source
    // node has been normalized to A∧(B∧¬C), and <node> is (B∧¬C). We need to
    // figure out that this is the second node coming from the source node, so
    // that expansions are in the right order (and later references to
    // expansions of <node> reference the correct node). We also need to epand
    // the node as ¬(B→C) rather than (B∧¬C), to undo the normalization.
    //
    // So here's what we do: we first re-apply the rule (e.g. alpha) by which
    // <node> was created to the unnormalized source formula. We then check
    // which of these results, if normalized, equals <node>.formula and
    // overwrite <node>.formula with the unnormalized matching formula.
    
    var nodeFormula = node.formula;

    // adjust fromNodes for double negation elimination:
    for (var i=0; i<node.fromNodes.length; i++) {
        if (node.fromNodes[i].dneTo) {
            log('setting fromNode '+i+' of '+node+' to '+node.fromNodes[i].dneTo);
            node.fromNodes[i] = node.fromNodes[i].dneTo;
        }
    }
    
    switch (node.fromRule) {
    case Prover.alpha : {
        var from = node.fromNodes[0];
        log("transferring "+node+" (alpha from "+from+")");
        var fromFormula = from.formula;
        while (fromFormula.sub && fromFormula.sub.sub) fromFormula = fromFormula.sub.sub;
        var f1 = fromFormula.alpha(1);
        var f2 = fromFormula.alpha(2);
        log("alpha1 "+f1+" alpha2 "+f2);

        // if <from> is the result of a biconditional application, reset
        // fromNodes[0] to the biconditional (A<->B is expanded to A&B | ~A&~B):
        if (from.biconditionalExpansion) {
            node.fromNodes = from.fromNodes;
            node.expansionStep = from.expansionStep;
        }
        
        // We know that <node> comes from the alpha formula <from>; <f1> and
        // <f2> are the two formulas that could legally be derived from <from>.
        // We need to find out which of these corresponds to <node>. [I used to
        // do node.formula = (node.formula.equals(f1.nnf())) ? f1 : f2;
        // but this breaks if f2.nnf() == f1.nnf() and f2 != f1,
        // e.g. in ¬((A∧¬A)∧¬(¬A∨¬¬A).]
        
        if (!nodeFormula.equals(f1.nnf())) node.formula = f2;
        else if (!nodeFormula.equals(f2.nnf())) node.formula = f1;
        else {
            // node formula matches both alpha1 and alpha2: if previous node
            // also originates from <from> by the alpha rule, this one must be
            // the second.
            log('both match');
            node.formula = (par.expansionStep == node.expansionStep && !par.biconditionalExpansion) ? f2 : f1;
        }
        this.appendChild(par, node);
        // restore correct order of alpha expansions:
        var lastNode = node;
        if (par.fromNodes[0] && par.fromNodes[0] == from && node.formula == f1) {
            this.reverse(par, node);
            lastNode = par;
        }
        return lastNode;
        
        // <>A = (Ev)(wRv & Av) is expanded to wRv & Av. 
        
    }
        
    case Prover.beta: {
        var from = node.fromNodes[0];
        log("transferring "+node+" (beta from "+from+")");
        var fromFormula = from.formula;
        while (fromFormula.sub && fromFormula.sub.sub) fromFormula = fromFormula.sub.sub;
        var f1 = fromFormula.beta(1);
        var f2 = fromFormula.beta(2);
        log("beta1 "+f1+" beta2 "+f2);
        if (!nodeFormula.equals(f1.nnf())) node.formula = f2;
        else if (!nodeFormula.equals(f2.nnf())) node.formula = f1;
        else {
            // node formula matches both beta1 and beta2: if parent node already
            // has a child, this one is the second:
            node.formula = (par.children && par.children.length) ? f2 : f1;
        }
        // if <node> is the result of a biconditional application, mark it
        // unused for removal (A<->B is expanded to A&B | ~A&~B):
        if (fromFormula.operator == '↔' ||
            (fromFormula.operator == '¬' && fromFormula.sub.operator == '↔')) {
            log('marking '+node+' as unused');
            node.biconditionalExpansion = true;
            node.used = false;
            // NB: after normalizing initNodes, we can't have a fvTree with
            // nodes ¬(A&B) and (A<->B) that would be closed with the hidden
            // biconditional expansion node
        }
        this.appendChild(par, node);
        if (par.children.length == 2 && node.formula == f1) {
            log('swapping children because node.formula == beta1');
            par.children.reverse();
        }
        return node;
    }
        
    case Prover.gamma: case Prover.delta: {
        // <node> is the result of expanding a (possibly negated)
        // quantified formula (or a modal formula in S5).
        var from = node.fromNodes[0];
        log("transferring "+node+" (gamma/delta from "+from+")");
        var fromFormula = from.formula;
        while (fromFormula.sub && fromFormula.sub.sub) fromFormula = fromFormula.sub.sub;
        var matrix = fromFormula.matrix || fromFormula.sub.matrix;
        if (this.fvTree.prover.s5 && matrix.sub1 &&
            matrix.sub1.predicate == this.fvParser.R) {
            // in S5, ∀x(¬wRxvAx) and ∃x(wRx∧Ax) are expanded directly to Ax;
            // ¬∀x(¬wRxvAx) and ¬∃x(wRx∧Ax) to ¬Ax.
            var newFla = fromFormula.sub ? matrix.sub2.negate() : matrix.sub2;
        }
        else {
            var newFla = fromFormula.sub ? matrix.negate() : matrix;
        }
        var boundVar = fromFormula.sub ? fromFormula.sub.variable : fromFormula.variable;
        log(boundVar + ' is instantiated (in '+newFla+') by '+node.instanceTerm);
        if (node.instanceTerm) {
            node.formula = newFla.substitute(boundVar, node.instanceTerm);
        }
        else {
            node.formula = newFla;
        }
        this.appendChild(par, node);
        return node;
    }

    case Prover.modalGamma: {
        // <node> is the result of expanding a □ or ¬◇ formula.
        var from = node.fromNodes[0];
        log("transferring "+node+" (modalGamma from "+from+")");
        var fromFormula = from.formula;
        while (fromFormula.sub && fromFormula.sub.sub) fromFormula = fromFormula.sub.sub;
        if (fromFormula.sub) { // from = ¬◇A = ¬∃v(wRv ∧ Av)
            var newFla = fromFormula.sub.matrix.sub2.negate();
            var boundVar = fromFormula.sub.variable;
        }
        else { // from = □A = ∀v(wRv → Av)
            var newFla = fromFormula.matrix.sub2;
            var boundVar = fromFormula.variable;
        }
        log(boundVar + ' is instantiated (in '+newFla+') by '+node.instanceTerm);
        node.formula = newFla.substitute(boundVar, node.instanceTerm);
        this.appendChild(par, node);
        return node;
    }

    case Prover.modalDelta: 
        // <node> is the result of expanding a ◇ formula ∃v(wRv ∧ Av) or a ¬□
        // formula ¬∀v(wRv → Av); so <node> is either wRv or Av/¬Av.
        var from = node.fromNodes[0];
        log("transferring "+node+" (modalDelta from "+from+")");
        var fromFormula = from.formula;
        while (fromFormula.sub && fromFormula.sub.sub) fromFormula = fromFormula.sub.sub;
        if (node.formula.predicate == this.fvParser.R) {
            this.appendChild(par, node);
        }
        else {
            if (fromFormula.sub) { 
                var newFla = fromFormula.sub.matrix.sub2.negate();
                var boundVar = fromFormula.sub.variable;
            }
            else {
                var newFla = fromFormula.matrix.sub2;
                var boundVar = fromFormula.variable;
            }
            node.formula = newFla.substitute(boundVar, node.instanceTerm);
            this.appendChild(par, node);
        }
        return node;
        
    default: {
        this.appendChild(par, node);
        return node;
    }
    }
}

SenTree.prototype.addInitNodes = function() {
    // add initNodes to tree with their original, but demodalized formula
    var branch = this.fvTree.closedBranches.length > 0 ?
        this.fvTree.closedBranches[0] : this.fvTree.openBranches[0];
    
    for (var i=0; i<this.initFormulasNonModal.length; i++) {
        log('adding init node '+branch.nodes[i]);
        var node = this.makeNode(branch.nodes[i]);
        node.formula = this.initFormulasNonModal[i];
        // Tes, we overwrite the node's original (normalized) formula -- don't
        // need it anymore.
        node.used = true; // Even unused init nodes shouldn't be removed.
        if (i==0) this.nodes.push(node);
        else this.appendChild(this.nodes[i-1], node);
    }
}

SenTree.prototype.expandDoubleNegation = function(node, parent) {
    // expand doublenegation node <node>, inserting the new nodes after <parent>
    log("expanding double negation "+node);
    var newNode = new Node(node.formula.sub.sub, null, [node]);
    this.makeNode(newNode);
    newNode.parent = parent;
    newNode.children = parent.children;
    parent.children = [newNode];
    for (var i=0; i<newNode.children.length; i++) {
        newNode.children[i].parent = newNode;
    }
    if (parent.closedEnd) {
        parent.closedEnd = false;
        newNode.closedEnd = true;
    }
    newNode.used = node.used;
    newNode.dneNode = true;
    node.dneTo = newNode;
    this.nodes.push(newNode);
    // if (newNode.formula.sub && newNode.formula.sub.sub) {
    //     // original node was quadruply negated
    //     node.dneTo = this.expandDoubleNegation(newNode);
    // }
    // return node.dneTo;
} 

SenTree.prototype.replaceFreeVariablesAndSkolemTerms = function() {
    log("replacing free variables and skolem terms by new constants");
    // Free variables and skolem terms are replaced by ordinary constants. We
    // want these to appear in a sensible order (first constant should be 'a',
    // etc.). Free variables all begin with 'ζ' (worlds) or 'ξ' (individuals).
    // Skolem terms all look like 'φ1', 'φ1(ξ1,ξ2..)' (for individuals) or 'ω1'
    // etc. (for worlds); after unification they can also be nested:
    // 'φ1(ξ1,φ2(ξ1),φ3..)'. Note that a skolem term can occur inside an
    // ordinary function term, as in expansions of ∃xf(x).
    var substitutions = []; // list of [term, replacement] pairs
    for (var n=0; n<this.nodes.length; n++) {
        var node = this.nodes[n];
        log(node)
        // apply existing substitutions:
        for (var i=0; i<substitutions.length; i++) {
            var term = substitutions[i][0], repl = substitutions[i][1];
            node.formula = node.formula.substitute(term, repl);
        }
        log("replaced known variables and skolem terms: "+node);
        // replace additional skolem terms by new constants:
        var skterms = getSkolemTerms(node.formula);
        var term;
        while ((term = skterms.shift())) {
            var termLetter = term.isArray ? term[0] : term;
            var isWorldTerm = (termLetter[0] == 'ω');
            var repl = isWorldTerm ?
                this.parser.getNewWorldName(true) : this.parser.getNewConstant();
            substitutions.push([term, repl]);
            log("replacing new skolem term "+term+" by "+repl);
            node.formula = node.formula.substitute(term, repl);
            // skolem terms can be nested:
            skterms = Formula.substituteInTerms(skterms, term, repl);
        }
        // replace leftover free variables by (old) constants:
        var varMatches = node.formula.string.match(/[ξζ]\d+/g);
        if (varMatches) {
            for (var j=0; j<varMatches.length; j++) {
                var fv = varMatches[j];
                if (fv[0] == 'ζ') {
                    var repl = this.parser.w;
                }
                else {
                    var repl = this.parser.getSymbols('individual constant')[0] ||
                        this.parser.getNewConstant();
                }
                substitutions.push([fv, repl]);
                log("replacing new variable "+fv+" by "+repl);
                node.formula = node.formula.substitute(fv, repl);
            }
        }
    }
    
    function getSkolemTerms(formula) {
        // return all skolem terms in <formula>, without duplicates
        var skterms = {}; // termstring => term
        var flas = [formula]; // formulas or term lists
        var fla;
        while ((fla = flas.shift())) {
            if (fla.isArray) { // term list, e.g. ['a', ['f','a']]
                for (var i=0; i<fla.length; i++) {
                    if (fla[i].isArray) {
                        if (fla[i][0][0].match(/[φω]/)) {
                            skterms[fla[i].toString()] = fla[i];
                        }
                        else {
                            flas.unshift(fla[i]);
                        }
                    }
                    else if (fla[i][0].match(/[φω]/)) {
                        skterms[fla[i].toString()] = fla[i];
                    }
                }
            }
            else if (fla.sub) {
                flas.unshift(fla.sub);
            }
            else if (fla.sub1) {
                flas.unshift(fla.sub1);
                flas.unshift(fla.sub2);
            }
            else if (fla.matrix) {
                flas.unshift(fla.matrix);
            }
            else {
                flas.unshift(fla.terms);
            }
        }
        return Object.values(skterms);
    }
}

SenTree.prototype.removeUnusedNodes = function() {
    log("removing unused nodes");
    if (!this.isClosed) return;
    // first, mark all nodes that were added along with used nodes as used:
    for (var i=0; i<this.nodes.length; i++) {
        var node = this.nodes[i];
        if (node.used) {
            var expansion = this.getExpansion(node);
            for (var j=0; j<expansion.length; j++) {
                if (!expansion[j].biconditionalExpansion) {
                    expansion[j].used = true;
                }
            }
        }
    }
    // now remove all unused nodes:
    for (var i=0; i<this.nodes.length; i++) {
        if (!this.nodes[i].used) {
            var ok = this.remove(this.nodes[i]);
            if (ok) i--; // reducing i because remove() removed it from the array
        }
    }
}

SenTree.prototype.modalize = function() {
    // undo standard translation for formulas on the tree
    log("modalizing tree");
    for (var i=0; i<this.nodes.length; i++) {
        var node = this.nodes[i];
        log('modalising '+node.formula);
        node.formula = this.fvParser.translateToModal(node.formula);
        if (node.formula.predicate == this.fvParser.R) {
            node.formula.string = node.formula.terms[0] + this.fvParser.R
                + node.formula.terms[1];
        }
    }
    log(this.toString());
}

SenTree.prototype.makeNode = function(node) {
    node.parent = null;
    node.children = [];
    node.isSenNode = true;
    return node;
}

SenTree.prototype.appendChild = function(oldNode, newNode) {
   log("appending "+newNode+" to "+ oldNode); 
   if (!newNode.isSenNode) {
       newNode = this.makeNode(newNode);
   }
   newNode.parent = oldNode;
   oldNode.children.push(newNode);
   if (oldNode.closedEnd) {
      oldNode.closedEnd = false;
      newNode.closedEnd = true;
   }
   this.nodes.push(newNode);
   return newNode;
}

SenTree.prototype.remove = function(node) {
    if (node.isRemoved) return;
    log("removing " + node + " (parent: " + node.parent + ", children: " + node.children + ")");
    if (node.parent.children.length == 1) {
        node.parent.children = node.children;
        if (node.children[0]) {
            node.children[0].parent = node.parent;
            node.children[0].instanceTerm = node.instanceTerm;
        }
        if (node.children[1]) {
            node.children[1].parent = node.parent;
            node.children[1].instanceTerm = node.instanceTerm;
        }
    }
    else {
        if (node.children.length > 1) {
            log("can't remove a node with two children that itself has a sibling");
            return false;
        }
        var i = (node == node.parent.children[0]) ? 0 : 1;
        if (node.children[0]) {
            node.parent.children[i] = node.children[0];
            node.children[0].parent = node.parent;
            node.children[0].instanceTerm = node.instanceTerm;
        }
        else node.parent.children.remove(node);
    }
    this.nodes.remove(node);
    node.isRemoved = true;
    return true;
}

SenTree.prototype.toString = function() {
    // for debugging only
    return "<table><tr><td align='center' style='font-family:monospace'>"+getTree(this.nodes[0])+"</td</tr></table>";
    function getTree(node) {
        var recursionDepth = arguments[1] || 0;
        if (++recursionDepth > 40) return "<b>...<br>[max recursion]</b>";
        var res = (node.used ? '.' : '') + node
            + (node.formula.world ? ' ('+node.formula.world+')' : '')
            + (node.closedEnd ? "<br>x<br>" : "<br>");
        if (node.children[1]) {
            var tdStyle = "font-family:monospace; border-top:1px solid #999; padding:3px; border-right:1px solid #999";
            var td = "<td align='center' valign='top' style='" + tdStyle + "'>"; 
            res += "<table><tr>"+ td + getTree(node.children[0], recursionDepth) +"</td>\n"
                + td + getTree(node.children[1], recursionDepth) + "</td>\n"
                + "</tr></table>";
        }
        else if (node.children[0]) {
            res += getTree(node.children[0], recursionDepth);
        }
        return res;
    }
}

SenTree.prototype.substitute = function(oldTerm, newTerm) {
    for (var i=0; i<this.nodes.length; i++) {
        log("substituting "+oldTerm+" by "+newTerm+" in "+this.nodes[i].formula);
        this.nodes[i].formula = this.nodes[i].formula.substitute(oldTerm, newTerm);
    }
}

SenTree.prototype.reverse = function(node1, node2) {
   // swaps the position of two immediate successor nodes
   node2.parent = node1.parent;
   node1.parent = node2;
   if (node2.parent.children[0] == node1) node2.parent.children[0] = node2;
   else node2.parent.children[1] = node2;
   node1.children = node2.children;
   node2.children = [node1];
   if (node1.children[0]) node1.children[0].parent = node1;
   if (node1.children[1]) node1.children[1].parent = node1;
   if (node2.closedEnd) {
      node2.closedEnd = false;
      node1.closedEnd = true;
   }
   node2.swappedWith = node1;
   node1.swappedWith = node2;
}

SenTree.prototype.getExpansion = function(node) {
    // returns all nodes that were added to the tree in the same expansion step
    // as <node>. Here we use Node.expansionStep, which is set by
    // Branch.addNode().
    
    var res = [node];

    if (!node.expansionStep) return res; // e.g. dne nodes

    // get ancestors from same rule application:
    var par = node.parent;
    while (par && par.expansionStep == node.expansionStep) {
        res.unshift(par);
        par = par.parent;
    }
    
    // get descendants from same rule application:
    var ch = node.children[0];
    while (ch && ch.expansionStep == node.expansionStep) {
        res.push(ch);
        ch = ch.children[0];
    }
    
    // get siblings from same rule application:
    if (par) {
        for (var i=0; i<par.children.length; i++) {
            var sib = par.children[i];
            while (sib && sib.expansionStep == node.expansionStep) {
                if (!res.includes(sib)) res.push(sib);
                sib = sib.children[0];
            }
        }
    }
    
    return res;
}

SenTree.prototype.getCounterModel = function() {
    // Read off a (canonical) countermodel from an open branch. At this point,
    // the tree is an ordinary, textbook (but non-modal) tableau, without free
    // variables and normalized formulas. (Modalization is best postponed, so
    // that the countermodel for a tree with a 'pw' node (modalized, 'p')
    // assigns to 'p' a set of worlds rather than a truth-value.)

    // This function is currently unused.

    // First, find an open branch:
    var endNode = null;
    for (var i=0; i<this.nodes.length; i++) {
        if (this.nodes[i].children.length || this.nodes[i].closedEnd) continue;
        endNode = this.nodes[i];
        break;
    }
    if (!endNode) return null;
    
    log("creating counterModel from endNode " + endNode);
    var model = new Model(this.fvTree.prover.modelfinder, 0, 0);
   
    // Next we set up the domain and map every term to a number in the
    // domain. Remember that f(a) may denote an individual that is not denoted
    // by any individual constant. A standard canonical model assigns to an
    // n-ary function term f a function F such that for all (t1...tn) for which
    // f(t1...tn) occurs on the branch, F(T1...Tn) = "f(t1...tn)", where Ti is
    // the intepretation of ti (i.e. the string "ti"). For all other arguments
    // not occuring on the branch as arguments of f, the value of F is
    // arbitrary. If we find f(t1...tn) on a branch, we simply set
    // model.interpretation["f(t1...tn)"] to a new element of the domain.  (Note
    // that in a complete canonical tableau, gamma formulas are expanded for all
    // terms on the branch. So if ∀x¬Gf(x) & Ga is on the branch, then so are
    // ¬Gf(a), ¬Gf(f(a)), etc.  Open branches on a complete canonical tableaux
    // containing functional terms are therefore often infinite. We never read
    // off countermodels from infinite trees.)

    var node = endNode;
    if (this.parser.isModal) {
        // make sure 'w' is assigned world 0:
        model.worlds = [0];
        model.interpretation['w'] = 0;
    }
    do {
        var fla = node.formula;
        // remove double negations:
        while (fla.operator == '¬' && fla.sub.operator == '¬') {
            fla = fla.sub.sub;
        }
        var atom = (fla.operator == '¬') ? fla.sub : fla;
        if (!atom.predicate) continue;
        var terms = atom.terms.copy();
        for (var t=0; t<terms.length; t++) {
            if (terms[t].isArray) {
                for (var i=1; i<terms[t].length; i++) {
                    terms.push(terms[t][i]);
                }
            }
        }
        terms.sort(function(a,b) {
            return a.toString().length - b.toString().length;
        });
        for (var t=0; t<terms.length; t++) {
            var term = terms[t];
            var rterm = model.reduceArguments(terms[t]).toString();
            if (rterm in model.interpretation) continue;
            var domain = this.fvParser.expressionType[term] &&
                this.fvParser.expressionType[term].indexOf('world') > -1 ?
                model.worlds : model.domain;
            log("adding "+domain.length+" to domain for "+term);
            domain.push(domain.length);
            model.interpretation[rterm] = domain.length-1;
        }
        if (!model.satisfy(fla)) {
            log("!!! model doesn't satisfy "+fla);
            return null;
        }
        log(model.toString());
    } while ((node = node.parent));
    
    if (model.domain.length == 0) {
        model.domain = [0];
    }
    return model;
}
<|MERGE_RESOLUTION|>--- conflicted
+++ resolved
@@ -42,10 +42,7 @@
         while (n1) {
             // check for node pairs φ, ¬φ:
             while ((n2 = n2.parent)) {
-<<<<<<< HEAD
                 if (n1.formula.world != n2.formula.world) continue;
-=======
->>>>>>> 78052617
                 if ((n1.formula.operator == '¬' && n1.formula.sub.string == n2.formula.string)
                     || (n2.formula.operator == '¬' && n2.formula.sub.string == n1.formula.string)) {
                     lastNode.closedBy = [n1, n2];
